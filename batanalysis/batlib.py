--- conflicted
+++ resolved
@@ -12,22 +12,14 @@
 import astropy as ap
 import astropy.units as u
 import dpath
-<<<<<<< HEAD
-from concurrent.futures import ThreadPoolExecutor
-import functools
-import astropy.units as u
-=======
 import matplotlib.pyplot as plt
 import numpy as np
 import requests
->>>>>>> 4e4f13ce
 import swiftbat.swutil as sbu
 import swifttools.swift_too as swtoo
 from astropy.io import fits
 from astropy.time import Time
 from astroquery.heasarc import Heasarc
-
-# from xspec import *
 
 # from xspec import *
 
@@ -93,11 +85,7 @@
             newdir.joinpath('trend').mkdir(exist_ok=True)
         if makepersistent:
             persistfile = datadirnamefile
-<<<<<<< HEAD
-            persistfile.parent.mkdir(exist_ok=True)     # make ~/.swift if necessary
-=======
             persistfile.parent.mkdir(exist_ok=True)  # make ~/.swift if necessary
->>>>>>> 4e4f13ce
             persistfile.open("wt").write(str(newdir))
         _datadir = newdir
 
@@ -458,10 +446,7 @@
 
     return None
 
-<<<<<<< HEAD
-=======
-
->>>>>>> 4e4f13ce
+
 def calculate_detection(*args, **kwargs):
     """
     This is a wrapper function that allows users to pass in arguments for determining if sources are detected
@@ -490,16 +475,6 @@
 
 
 def fit_survey_spectrum(
-<<<<<<< HEAD
-    phafilename,
-    surveyobservation,
-    plotting=True,
-    generic_model=None,
-    setPars=None,
-    use_cstat=True,
-    fit_iterations=1000,
-    verbose=True,
-=======
         phafilename,
         surveyobservation,
         plotting=True,
@@ -508,7 +483,6 @@
         use_cstat=True,
         fit_iterations=1000,
         verbose=True,
->>>>>>> 4e4f13ce
 ):
     """
     Fits a spectrum that is loaded in from a BAT pha file. The header of the PHA file must have the associated
@@ -738,15 +712,6 @@
 
 
 def calculate_survey_detection(
-<<<<<<< HEAD
-    surveyobservation,
-    source_id,
-    pl_index=2,
-    nsigma=3,
-    bkg_nsigma=5,
-    plot_fit=False,
-    verbose=True,
-=======
         surveyobservation,
         source_id,
         pl_index=2,
@@ -754,7 +719,6 @@
         bkg_nsigma=5,
         plot_fit=False,
         verbose=True,
->>>>>>> 4e4f13ce
 ):
     """
     This function uses the fitting function and statistically checks if there is any significant detection (at a specfied confidence).
@@ -963,413 +927,6 @@
         os.chdir(current_dir)
 
     return flux_upperlim  # This is a list for all the Valid non-detection pointings
-
-def fit_TTE_spectrum(
-    spectrum,
-    plotting=True,
-    generic_model=None,
-    setPars=None,
-    use_cstat=True,
-    fit_iterations=1000,
-    verbose=True,
-    get_upperlim=False
-):
-    """
-    This is an extension of the fit_spectrum function which allows for the use of the Spectrum object to
-    get the relevant information and saves the model parameters to the  object.
-
-    The user can specify their own spectral model that is XSPEC compatible.
-    To learn about how to specify a spectral model in pyXspec the user can
-    look at the following link: https://heasarc.gsfc.nasa.gov/xanadu/xspec/python/html/index.html
-
-    For e.g, to specify a model one has to do the following:
-    model=xsp.Model(generic_model,setPars={1:45,2:"123,-1"}) Here -1 stands for "frozen".
-
-    User has to specify cflux in their model. This is mandatory because we use this same function (and hence the user specified model)
-    to test any detection in the BAT energy band.
-
-
-    If no model is specfied by the user, then by default the specrum is fit with the following Xspec model:
-    cflux*(powerlaw): with Cflux E_min=14 keV (Frozen), E_max=195 keV (Frozen), flux=-12 (initial value),
-    powerlaw Gamma=2 Free, and norm=frozen. Powerlaw norm kept frozen.
-
-    :param spectrum: The Spectrum object which contains the spectrum that will be fit.
-    :param plotting: Boolean statement, if the user wants to plot the spectrum.
-    :param generic_model: String with XSPEC compatible model, which must include cflux if the user is not attempting
-        to calculate flux upper limits. If the get_upperlim parameter (see below) is set to True, then the generic_model
-        that is passed in does not need a cflux component.
-    :param setPars: Boolean to set the parameter values of the model specified above.
-    :param use_cstat: Boolean to use cstat in case of low counts (Poisson statistics), otherwise use chi squared stats.
-    :param fit_iterations: default 1000, to specify the number of fit iterations to be carried out by XSPEC.
-    :param verbose: Boolean to show every output during the fitting process.
-     Set to True by default, which will help the user to identify any issues with the fits.
-    :param get_upperlim: Boolean to denote if the fitting is being done with the goal of obtaining an upper limit flux.
-        If so, then the generic_model does not need to include a cflux component.
-    :return: None
-    """
-    from .batproducts import Spectrum
-
-    try:
-        import xspec as xsp
-    except ModuleNotFoundError as err:
-        # Error handling
-        print(err)
-        raise ModuleNotFoundError(
-            "The pyXspec package needs to installed to fit spectra with this function."
-        )
-
-    if not isinstance(spectrum, Spectrum):
-        raise ValueError("The input spectrum must be a BatAnalysis Spectrum object. "
-                         "Please create this object to be passed in.")
-
-    # In the next few steps we will get into the directory where the PHA files and rsp files are located
-    # Do the fitting and then get out to our current directory: current_dir
-    # get the cwd.
-    phafilename = Path(spectrum.pha_file)
-    current_dir = Path.cwd()
-
-    # Check if the phafilename is a string and if it has an extension .pha. If NOT then exit
-    if ".pha" not in phafilename.name:
-        raise ValueError(
-            "The file name %s needs to be a string and must have an extension of .pha ."
-            % (str(phafilename))
-        )
-
-    # get the directory that we have to cd to and the name of the file
-    pha_dir = phafilename.parent
-    pha_file = phafilename.name
-
-    # cd to that dir
-    if str(pha_dir) != str(current_dir):
-        os.chdir(pha_dir)
-
-    xsp.AllData -= "*"
-    s = xsp.Spectrum(
-        pha_file
-    )
-
-    # Define model
-    if (
-        generic_model is not None
-    ):  # User provides a string of model, and a Dictionary for the initial values
-        if type(generic_model) is str:
-            if "cflux" in generic_model or get_upperlim:
-                # The user must provide the cflux, or else we will not be able to predict of there is a statistical
-                # detection (in the next function).
-                try:
-                    model = xsp.Model(
-                        generic_model, setPars=setPars
-                    )  # Set the initial value for the fitting using the Model object attribute
-
-                except Exception as e:
-                    print(e)
-                    raise ValueError("The model needs to be specified correctly")
-
-            else:
-                raise ValueError(
-                    "The model needs cflux in order to calulate error on the flux in 14-195 keV"
-                )
-
-    else:
-        # If User does not pass any model
-
-        model = xsp.Model("cflux*po")
-        p1 = model(1)  # cflux      Emin = 14 keV
-        p2 = model(2)  # cflux      Emax = 195 keV
-        p3 = model(3)  # cflux      lg10Flux
-        p4 = model(4)  # Photon index Gamma
-        p5 = model(5)  # Powerlaw norm
-
-        # Setting the vlaues and freezing them.
-
-        p1.values = 15  # already frozen
-        p2.values = 150  # already frozen
-        p4.values = 2
-        p4.frozen = False
-        p5.values = 0.001
-        p5.frozen = True
-
-    # Fitting the data with this model
-
-    if use_cstat:
-        xsp.Fit.statMethod = "cstat"
-    else:
-        xsp.Fit.statMethod = "chi"
-
-    # Stop fit at nIterations and do not query.
-    xsp.Fit.query = "no"
-
-    #set the range to ignore, need to be floats
-    xsp.Plot.xAxis = "keV"
-    s.ignore("**-15. 150.-**")
-
-    xsp.Fit.nIterations = fit_iterations
-    xsp.Fit.renorm()
-
-
-    # try to do the fitting if it doesn't work fill in np.nan values for things
-    try:
-        xsp.Fit.perform()
-        if verbose:
-            xsp.AllModels.show()
-            xsp.Fit.show()
-
-        # Get coordinates from XSPEC plot to use in matplotlib:
-        xsp.Plot.device = "/null"
-
-        #this gives the energy of the fitted model. units of the model values should be
-        # count/s/keV which is the default below but have checks to make sure we arent doing anything weird
-        xsp.Plot.xAxis = "keV"
-        xsp.Plot("data resid")
-        energies = np.array(xsp.Plot.x())
-        edeltas = np.array(xsp.Plot.xErr())
-        #rates = xsp.Plot.y(1, 1)
-        #errors = xsp.Plot.yErr(1, 1)
-        foldedmodel = np.array(xsp.Plot.model())
-        dataLabels = xsp.Plot.labels(1)
-        #residLabels = xsp.Plot.labels(2)
-
-
-        xspec_energy_min = u.Quantity(energies - edeltas, unit=xsp.Plot.xAxis)
-        xspec_energy_max = u.Quantity(energies + edeltas, unit=xsp.Plot.xAxis)
-        energybin_delta = xspec_energy_max - xspec_energy_min
-
-        #get the proper units of the model spectrum from xspec
-        model_unit=u.dimensionless_unscaled
-        if "count" in dataLabels[1]:
-            model_unit*=u.count
-        if "s$^{-1}$" in dataLabels[1]:
-            model_unit/=u.s
-        if "keV$^{-1}$" in dataLabels[1]:
-            model_unit/=u.keV
-
-
-        if model_unit is u.dimensionless_unscaled:
-            raise ValueError(f"The unit of the xspec model {dataLabels[1]} cannot be parsed")
-
-        foldedmodel=u.Quantity(foldedmodel, unit=model_unit)
-
-        if foldedmodel.unit/spectrum.data["RATE"].unit == 1/u.keV:
-            #need to get rid of the 1/keV unit of the xspec folded model
-            foldedmodel *= energybin_delta
-        elif foldedmodel.unit != spectrum.data["RATE"].unit:
-            raise NotImplementedError(f'The conversion between the xpsec units: {foldedmodel.unit} of the folded model '
-                                      f'and the units of the spectrum objects data: {spectrum.data["RATE"].unit} is not '
-                                      f'implemented.')
-
-        # Capturing the Flux and its error. saved to the model object, can be obtained by calling model(1).error,
-        # model(2).error
-        model_params = dict()
-        for i in range(1, model.nParameters + 1):
-            xsp.Fit.error("2.706 %d" % (i))
-
-            # get the name of the parameter
-            par_name = model(i).name
-            model_params[par_name] = dict(
-                val=model(i).values[0],
-                lolim=model(i).error[0],
-                hilim=model(i).error[1],
-                errflag=model(i).error[-1],
-            )
-
-        # have an overarching dict that contains the model parameters/errors and the
-        # spectral values/energybins of the model itself
-        model_dict = dict()
-        model_dict["parameters"] = model_params
-
-        #also save the folded model values/energybins, although they shoudl be the same
-        model_dict["data"] = {"model_spectrum": foldedmodel}
-        model_dict["ebins"] = {'INDEX': np.arange(xspec_energy_min.size),
-                                    'E_MIN': xspec_energy_min,
-                                    'E_MAX': xspec_energy_max}
-        if get_upperlim:
-            xsp.AllModels.calcFlux("15.0 150.0")
-            model_dict["nsigma_lg10flux_upperlim"]=np.log10(s.flux[0])
-
-        spectrum.spectral_model = model_dict
-
-    except Exception as Error_with_Xspec_fitting:
-        # this is probably that XSPEC cannot fit because of negative counts
-        if verbose:
-            print(Error_with_Xspec_fitting)
-
-        # need to fill in nan values for all the model params and 'TTTTTTTTT' for the error flag
-        model_params = dict()
-        for i in range(1, model.nParameters + 1):
-            # get the name of the parameter
-            par_name = model(i).name
-            model_params[par_name] = dict(
-                val=np.nan, lolim=np.nan, hilim=np.nan, errflag="TTTTTTTTT"
-            )
-
-        #have an overarching dict that contains the model parameters/errors and the
-        # spectral values/energybins of the model itself
-        model_dict = dict()
-        model_dict["parameters"] = model_params
-
-        foldedmodel = u.Quantity([np.nan], unit=spectrum.data["RATE"].unit)
-        model_dict["data"] = {"model_spectrum": foldedmodel}
-        model_dict["ebins"] = {'INDEX': np.arange(foldedmodel.size),
-                                'E_MIN': u.Quantity([np.nan], unit=u.keV),
-                               'E_MAX': u.Quantity([np.nan], unit=u.keV)}
-
-        spectrum.spectral_model = model_dict
-
-    # Incorporating the model names, parameters, errors into the BatSurvey object.
-    #remove the .xcm if it already exists
-    xcm_file=Path(phafilename.stem + ".xcm")
-    if xcm_file.exists():
-        xcm_file.unlink()
-
-    xsp.Xset.save(phafilename.stem + ".xcm")
-    xspec_savefile = phafilename.parent.joinpath(
-        phafilename.stem + ".xcm"
-    )
-    spectrum.spectral_model["xspec_session"]=xspec_savefile
-
-    # cd back
-    if str(pha_dir) != str(current_dir):
-        os.chdir(current_dir)
-
-    if plotting:
-        spectrum.plot()
-
-    return None
-
-
-def calculate_TTE_detection(
-    spectrum,
-    pl_index=2,
-    nsigma=3,
-    bkg_nsigma=5,
-    plotting=False,
-    verbose=True,
-):
-    """
-    This function uses the fitting function and statistically checks if there is any significant detection (at a
-    specified confidence). If there is no detection, then the function re-calculates the PHA with a bkg_nsigma times
-    the background to calculate the upper limit on the flux, at a certain confidence level (given by the user
-    specified bkg_nsigma).
-
-    We deal with two cases:
-
-     (1) Non-detection:  Checking if nsigma error on  The 14-195 keV flux is consistent with the equation (measured
-     flux - nsigma*error)<=0, then then recalculate the PHA +response again with
-     count rate= bkg_nsigma*BKG_VAR (for survey data) or  rate= bkg_nsigma*STAT_ERROR (for TTE data) and return a
-     Spectrum object with this new upper limit spectrum and spectral fit that was done.
-
-     (2) Detection: If (measured flux - nsigma*error)>=0 then return the input Spectrum object
-
-     This operates on the entire batsurvey object (corresponding to a batobservation id),
-     and we want to see if there is a detection for 'any number of pointings for a given source' in that batobservation id.
-
-    :param surveyobservation: Object denoting the batsurvey observation object which contains all the necessary
-        information related to this observation.
-    :param source_id: String denoting the source name exactly as that in the phafilename.
-    :param pl_index: Float (default 2) denoting the power law photon index that will be used to obtain a flux upper
-        limit
-    :param nsigma: Integer, denoting the number fo sigma the user needs to justify a detection
-    :param bkg_nsigma: Integer, denoting the number of sigma the user needs to calculate flux upper limit in case
-        of a non detection.
-    :param plotting: Boolean statement, if the user wants to plot the spectrum.
-    :param verbose: Boolean to show every output during the fitting process. Set to True by default, that'll help the
-        user to identify any issues with the fits.
-    :return: Spectrum object. If an upper limit has been determined, then the spectrum object is the new upper limit
-        spectrum. If the source is detected to the specified significance level, then the original spectrum that was
-        provided to the function is returned
-    """
-
-    from .batproducts import Spectrum
-
-    try:
-        import xspec as xsp
-    except ModuleNotFoundError as err:
-        # Error handling
-        print(err)
-        raise ModuleNotFoundError(
-            "The pyXspec package needs to installed to fit spectra with this function."
-        )
-
-    if not isinstance(spectrum, Spectrum):
-        raise ValueError("The input spectrum must be a BatAnalysis Spectrum object. "
-                         "Please create this object to be passed in.")
-
-    # In the next few steps we will get into the directory where the PHA files and rsp files are located
-    # Do the fitting and then get out to our current directory: current_dir
-    # get the cwd.
-    phafilename = Path(spectrum.pha_file)
-    current_dir = Path.cwd()
-
-    # get the directory that we have to cd to and the name of the file
-    pha_dir = phafilename.parent
-    pha_file = phafilename.name
-
-    # cd to that dir
-    if str(pha_dir) != str(current_dir):
-        os.chdir(pha_dir)
-
-    # Within the spectrum object we have the attribute spectral_model which has all the data for us to extract
-    if spectrum.spectral_model is None:
-        raise ValueError("The spectrum has not been fitted with a model. A detection cannot be determined until a model"
-                         "has been fit to the spectrum and the spectral_model attribute has a model saved.")
-
-    error_issues = False  # preset this here
-    try:
-        model_parameter_flux = spectrum.spectral_model["parameters"]["lg10Flux"]
-        flux = model_parameter_flux["val"]
-        fluxerr_lolim = model_parameter_flux["lolim"]
-        fluxerr_uplim = model_parameter_flux["hilim"]
-
-        avg_flux_err = 0.5 * (
-            ((10**fluxerr_uplim) - (10**flux))
-            + ((10**flux) - (10**fluxerr_lolim))
-        )
-        print(
-            "The condition here is",
-            10 ** (flux),
-            [10**fluxerr_lolim, 10**fluxerr_uplim],
-            nsigma,
-            avg_flux_err,
-            ((10**flux) - nsigma * avg_flux_err),
-        )
-
-        # check the errors for any issues:
-        error_issues = "T" in model_parameter_flux["errflag"]
-
-    except ValueError:
-        # the fitting was not successful and the dictionary was not created but want to enter the upper limit if
-        # statement
-        fluxerr_lolim = 0
-        flux = 1
-        nsigma = 1
-        avg_flux_err = 1
-
-    if (
-        fluxerr_lolim == 0
-        or (((10**flux) - nsigma * avg_flux_err) <= 0)
-        or np.isnan(flux)
-        or error_issues
-    ):
-        print("No detection, just upperlimits for the spectrum:", pha_file)
-        # Here redo the PHA calculation with 5*BKG_VAR and calc the associated drm file
-        upper_lim_spect=spectrum.calc_upper_limit(bkg_nsigma)
-
-        #fit the spectrum
-        fit_TTE_spectrum(upper_lim_spect, generic_model="po", setPars={1: f"{pl_index},-1", 2: "0.001"},
-                         get_upperlim=True, plotting=plotting)
-
-    else:  # Detection
-        if verbose:
-            print("A detection has been measured at the %d sigma level" % (nsigma))
-
-        upper_lim_spect = spectrum
-
-    # cd back
-    if str(pha_dir) != str(current_dir):
-        os.chdir(current_dir)
-
-    return upper_lim_spect
-
 
 
 def fit_TTE_spectrum(
@@ -2194,13 +1751,9 @@
 
 """
 
-<<<<<<< HEAD
-def download_swift_trigger_data(triggers=None, triggerrange=None, triggertime=None, timewindow=300, fetch=False, match=False, **query):
-=======
 
 def download_swift_trigger_data(triggers=None, triggerrange=None, triggertime=None, timewindow=300, fetch=False,
                                 match=False, **query):
->>>>>>> 4e4f13ce
     """Find data corresponding to trigger on remote server and local disk
 
     Looks up triggers in the 'swifttdrss' table, then downloads the selected triggers
@@ -2242,28 +1795,16 @@
     if triggertime:
         if 'Time' in query:
             raise RuntimeError("Do not specify both 'Time' conditions and a triggertime")
-<<<<<<< HEAD
-        tstart, tend = [triggertime + datetime.timedelta(seconds = minplus * timewindow)
-                        for minplus in (-1,1)]
-        query['Time'] = f"{tstart:%Y-%m-%dT%H:M:S}..{tend:%Y-%m-%dT%H:M:S}"
-    query.setdefault('fields', 'all')
-    
-=======
         tstart, tend = [triggertime + datetime.timedelta(seconds=minplus * timewindow)
                         for minplus in (-1, 1)]
         query['Time'] = f"{tstart:%Y-%m-%dT%H:M:S}..{tend:%Y-%m-%dT%H:M:S}"
     query.setdefault('fields', 'all')
 
->>>>>>> 4e4f13ce
     triggertable = from_heasarc(tablename='swifttdrss', **query)
     result = {}
     for trigger in triggertable['TARGET_ID']:
         result[trigger] = swtoo.Swift_Data(obsid=trigger, outdir="/tmp", tdrss=True)
-<<<<<<< HEAD
-        
-=======
-
->>>>>>> 4e4f13ce
+
     raise NotImplementedError
 
 
@@ -2620,8 +2161,9 @@
 
     return concat_data
 
+
 def concatenate_spectrum_data(
-    spectra, keys, chronological_order=True
+        spectra, keys, chronological_order=True
 ):
     """
     This convenience function collects the spectra data that was requested by the user as passed into the keys variable.
@@ -2647,9 +2189,9 @@
         keys = [keys]
 
     if type(spectra) is not list:
-        spect=[spectra]
+        spect = [spectra]
     else:
-        spect=spectra
+        spect = spectra
 
     if np.any([not isinstance(i, Spectrum) for i in spect]):
         raise ValueError("Not all the elements of the values passed in to the spectra variable are Spectrum objects.")
@@ -2658,8 +2200,6 @@
     concat_data = dict().fromkeys(keys)
     for i in concat_data.keys():
         concat_data[i] = []
-
-
 
     if chronological_order:
         # sort the info by central time bin of each spectrum
@@ -2670,7 +2210,7 @@
     else:
         sorted_obs_idx = np.arange(len(spect))
 
-    #get the start/stop time when the spectra were binned
+    # get the start/stop time when the spectra were binned
     all_start_met = u.Quantity([
         i.tbins["TIME_START"][0] for i in spect
     ])
@@ -2678,35 +2218,33 @@
         i.tbins["TIME_STOP"][0] for i in spect
     ])
 
-    #save the times to the data dictionary
-    concat_data["TIME_START"]=all_start_met[sorted_obs_idx]
+    # save the times to the data dictionary
+    concat_data["TIME_START"] = all_start_met[sorted_obs_idx]
     concat_data["TIME_STOP"] = all_stop_met[sorted_obs_idx]
 
-
     # iterate over observation IDs
-    check_model=None
+    check_model = None
     for idx in sorted_obs_idx:
         spectrum = spectra[idx]
 
-        #make sure that we can access the spectral model info
+        # make sure that we can access the spectral model info
         try:
-            spect_model=spectrum.spectral_model
+            spect_model = spectrum.spectral_model
         except AttributeError as e:
             raise AttributeError("Not all of the spectra that have been passed in have been fit with a spectral model")
 
         # check that all spectra have the same spectral model fit to them, except for models which were used for
         # getting flux upper limits
-        has_upperlimit=np.any(["upperlim" in i for i in spect_model.keys()])
+        has_upperlimit = np.any(["upperlim" in i for i in spect_model.keys()])
         if check_model is None and not has_upperlimit:
             if check_model is None:
-                #save the list of parameters when we first get to a non-flux upper limit spectrum
-                check_model=[i for i in spect_model["parameters"].keys()]
+                # save the list of parameters when we first get to a non-flux upper limit spectrum
+                check_model = [i for i in spect_model["parameters"].keys()]
             else:
-                #check to see if the spectrum model parameters matches those that were saved
+                # check to see if the spectrum model parameters matches those that were saved
                 if set(check_model) != set(spect_model["parameters"].keys()):
                     raise ValueError("The input Spectrum objects do not have the same model parameters. Please ensure"
                                      "that the same model was used to fit the non flux upper limit spectra.")
-
 
         # iterate over the keys of interest
         for user_key in keys:
@@ -2716,8 +2254,8 @@
             continue_search = True
             # see if the values are for the model fit
             if (
-                continue_search
-                and np.sum(np.isnan(save_val)) > 0
+                    continue_search
+                    and np.sum(np.isnan(save_val)) > 0
             ):
                 # can have obs.get_pointing_info(pointings, source_id=source)["model_params"]
                 # but it can be None if the source isn't detected
@@ -2758,206 +2296,6 @@
                 # need to calculate the error on the value
                 # first do the case of flux upper limit
                 if real_user_key == "nsigma_lg10flux_upperlim":
-                    save_value = 10**save_val
-                    # there is no upper/lower error since we have an upper limit
-                    error = np.ones(2) * np.nan
-                    is_upper_lim = True
-                else:
-                    is_upper_lim = False
-                    if real_user_key == "lg10Flux":
-                        save_value = 10 ** save_val["val"]
-                        error = np.array(
-                            [
-                                10 ** save_val["lolim"],
-                                10 ** save_val["hilim"],
-                            ]
-                        )
-                        error = np.abs(save_value - error)
-                    else:
-                        try:
-                            save_value = save_val["val"]
-                            error = np.array(
-                                [save_val["lolim"], save_val["hilim"]]
-                            )
-
-                            if "T" in save_val["errflag"]:
-                                error = np.ones(2) * np.nan
-                            else:
-                                error = np.abs(save_value - error)
-
-                        except TypeError:
-                            # this is the last resort for catching any keys that aren't found in the dict
-                            # so we may have save_val be = np.nan and we will get TypeError trying to
-                            # call it as a dict
-                            save_value = np.nan
-                            error = np.ones(2) * np.nan
-
-                # save the value to the appropriate list under the appropriate key
-                concat_data[user_key].append(save_value)
-
-                # save the errors as well. We may need to create the dictionary key for the error/upperlimit
-                user_key_lolim = user_key + "_lolim"
-                user_key_hilim = user_key + "_hilim"
-                user_key_upperlim = user_key + "_upperlim"
-                try:
-                    concat_data[user_key_lolim].append(error[0])
-                    concat_data[user_key_hilim].append(error[1])
-                    concat_data[user_key_upperlim].append(
-                        is_upper_lim
-                    )
-                except KeyError:
-                    concat_data[user_key_lolim] = []
-                    concat_data[user_key_hilim] = []
-                    concat_data[user_key_upperlim] = []
-
-                    concat_data[user_key_lolim].append(error[0])
-                    concat_data[user_key_hilim].append(error[1])
-                    concat_data[user_key_upperlim].append(
-                        is_upper_lim
-                    )
-
-    # turn things into numpy array for easier handling, except for times which should be astropy quantity objects
-    for key, val in concat_data.items():
-        if "time" not in key.lower():
-            concat_data[key] = np.array(val)
-
-    return concat_data
-
-
-def concatenate_spectrum_data(
-        spectra, keys, chronological_order=True
-):
-    """
-    This convenience function collects the spectra data that was requested by the user as passed into the keys variable.
-    The data is returned in the form of a dictionary with the same keys and numpy/astropy.Quantity arrays of all the
-    concatenated data. if the user asks for parameters with errors associated with them these errors will be
-    automatically included. For example if the user wants flux information then the function will automatically include
-    a dicitonary key to hold the flux error information as well. If there is a flux upper limit, then the flux upper
-    limit will be returned while the error will be set to numpy nan. The start and end times for each spectra are also
-    automatically included in the dictionary that is returned from this function.
-
-    :param spectra: a list of Spectrum objects that the user wants to extract the relevant data from.
-    :param keys: a string or list of strings
-    :param chronological_order: Boolean to denote if the outputs should be sorted chronologically or kept in the same
-        order as the Spectrum objects that are passed in
-    :return: dict with the keys specified by the user and numpy lists as the concatenated values for each key
-    """
-
-    from .batproducts import Spectrum
-
-    # make sure that the keys are a list
-    if type(keys) is not list:
-        # it is a single string:
-        keys = [keys]
-
-    if type(spectra) is not list:
-        spect = [spectra]
-    else:
-        spect = spectra
-
-    if np.any([not isinstance(i, Spectrum) for i in spect]):
-        raise ValueError("Not all the elements of the values passed in to the spectra variable are Spectrum objects.")
-
-    # create a dict from the keys for soure and what the user is interested in
-    concat_data = dict().fromkeys(keys)
-    for i in concat_data.keys():
-        concat_data[i] = []
-
-    if chronological_order:
-        # sort the info by central time bin of each spectrum
-        all_cent_met = u.Quantity([
-            i.tbins["TIME_CENT"][0] for i in spect
-        ])
-        sorted_obs_idx = np.argsort(all_cent_met)
-    else:
-        sorted_obs_idx = np.arange(len(spect))
-
-    # get the start/stop time when the spectra were binned
-    all_start_met = u.Quantity([
-        i.tbins["TIME_START"][0] for i in spect
-    ])
-    all_stop_met = u.Quantity([
-        i.tbins["TIME_STOP"][0] for i in spect
-    ])
-
-    # save the times to the data dictionary
-    concat_data["TIME_START"] = all_start_met[sorted_obs_idx]
-    concat_data["TIME_STOP"] = all_stop_met[sorted_obs_idx]
-
-    # iterate over observation IDs
-    check_model = None
-    for idx in sorted_obs_idx:
-        spectrum = spectra[idx]
-
-        # make sure that we can access the spectral model info
-        try:
-            spect_model = spectrum.spectral_model
-        except AttributeError as e:
-            raise AttributeError("Not all of the spectra that have been passed in have been fit with a spectral model")
-
-        # check that all spectra have the same spectral model fit to them, except for models which were used for
-        # getting flux upper limits
-        has_upperlimit = np.any(["upperlim" in i for i in spect_model.keys()])
-        if check_model is None and not has_upperlimit:
-            if check_model is None:
-                # save the list of parameters when we first get to a non-flux upper limit spectrum
-                check_model = [i for i in spect_model["parameters"].keys()]
-            else:
-                # check to see if the spectrum model parameters matches those that were saved
-                if set(check_model) != set(spect_model["parameters"].keys()):
-                    raise ValueError("The input Spectrum objects do not have the same model parameters. Please ensure"
-                                     "that the same model was used to fit the non flux upper limit spectra.")
-
-        # iterate over the keys of interest
-        for user_key in keys:
-            save_val = np.nan
-
-            # search in all
-            continue_search = True
-            # see if the values are for the model fit
-            if (
-                    continue_search
-                    and np.sum(np.isnan(save_val)) > 0
-            ):
-                # can have obs.get_pointing_info(pointings, source_id=source)["model_params"]
-                # but it can be None if the source isn't detected
-                # if obs.get_pointing_info(pointings, source_id=source)["model_params"] is not None:
-                # have to modify the name of the flux related quantity here
-                if "flux" in user_key.lower():
-                    real_user_key = "lg10Flux"
-                elif "index" in user_key.lower() or "photon index" in user_key.lower():
-                    real_user_key = "PhoIndex"
-                else:
-                    real_user_key = user_key
-
-                # try to access the dictionary key
-                try:
-                    save_val = dpath.get(
-                        spect_model[
-                            "parameters"
-                        ],
-                        real_user_key,
-                    )
-                except KeyError:
-                    # if the key doest exist don't do anything but add np.nan
-                    save_val = np.nan
-                    # if the value that we want is flux but we only have an upper limit then we have to get
-                    # the nsigma_lg10flux_upperlim value
-                    if real_user_key == "lg10Flux":
-                        real_user_key = "nsigma_lg10flux_upperlim"
-                        # see if there is a nsigma_lg10flux_upperlim
-                        try:
-                            save_val = dpath.get(
-                                spect_model,
-                                real_user_key,
-                            )
-                        except KeyError:
-                            # if the key doest exist don't do anything but add np.nan
-                            save_val = np.nan
-
-                # need to calculate the error on the value
-                # first do the case of flux upper limit
-                if real_user_key == "nsigma_lg10flux_upperlim":
                     save_value = 10 ** save_val
                     # there is no upper/lower error since we have an upper limit
                     error = np.ones(2) * np.nan
@@ -3075,10 +2413,7 @@
 
     return tdrss_file
 
-<<<<<<< HEAD
-=======
-
->>>>>>> 4e4f13ce
+
 def create_gti_file(timebin_edges, output_filename, T0=None, is_relative=False, overwrite=True):
     """
     This convenience function creates a gti file from a set of timebin edges.
@@ -3097,19 +2432,6 @@
     """
 
     if type(output_filename) is not Path:
-<<<<<<< HEAD
-        filename=Path(output_filename).expanduser().resolve()
-
-    if type(timebin_edges) is not np.array and type(timebin_edges) is not u.Quantity:
-        timebin_edges=np.array(timebin_edges)
-
-    if type(timebin_edges) is not u.Quantity:
-        timebin_edges=u.Quantity(timebin_edges, u.s)
-
-    #test if is_relative is false and make sure that T0 is defined
-    if is_relative and T0 is None:
-        raise ValueError('The is_relative value is set to True however there is no T0 that is defined '+
-=======
         filename = Path(output_filename).expanduser().resolve()
 
     if type(timebin_edges) is not np.array and type(timebin_edges) is not u.Quantity:
@@ -3121,7 +2443,6 @@
     # test if is_relative is false and make sure that T0 is defined
     if is_relative and T0 is None:
         raise ValueError('The is_relative value is set to True however there is no T0 that is defined ' +
->>>>>>> 4e4f13ce
                          '(ie the time from which the time bins are defined relative to is not specified).')
 
     # See if we need to add T0 to everything
@@ -3132,20 +2453,6 @@
         else:
             timebin_edges += T0 * u.s
 
-<<<<<<< HEAD
-    tmin=np.zeros(timebin_edges.size-1)
-    tmax=np.zeros_like(tmin)
-
-    tmin=timebin_edges[:-1].value
-    tmax=timebin_edges[1:].value
-
-    #now create the file
-
-    #create fake primary header
-    pha_primary = fits.PrimaryHDU()
-
-    #create real gti info
-=======
     tmin = np.zeros(timebin_edges.size - 1)
     tmax = np.zeros_like(tmin)
 
@@ -3158,7 +2465,6 @@
     pha_primary = fits.PrimaryHDU()
 
     # create real gti info
->>>>>>> 4e4f13ce
     gti_tmin = fits.Column(name='START', format='1D', unit='s', array=tmin)
     gti_tmax = fits.Column(name='STOP', format='1D', unit='s', array=tmax)
 
@@ -3172,17 +2478,10 @@
 
     gti_thdulist.writeto(str(output_filename), overwrite=overwrite)
 
-<<<<<<< HEAD
-    #open it in update mode to add header info
-    with fits.open(str(output_filename), mode='update') as gti_hdulist:
-        for i in gti_hdulist:
-            hdr=i.header
-=======
     # open it in update mode to add header info
     with fits.open(str(output_filename), mode='update') as gti_hdulist:
         for i in gti_hdulist:
             hdr = i.header
->>>>>>> 4e4f13ce
             hdr["MJDREFI"] = (51910, "Swift reference epoch: days")
             hdr["MJDREFF"] = (0.00074287037, "Swift reference epoch: fractional days")
             hdr["TIMEZERO"] = (0.0, "Time offset value")
@@ -3192,10 +2491,7 @@
 
     return output_filename
 
-<<<<<<< HEAD
-=======
-
->>>>>>> 4e4f13ce
+
 def decompose_det_id(detector_id):
     """
     This function converts from detector ID to the block, detector module, sandwich and channel for the specified
@@ -3203,13 +2499,6 @@
      DetID = (2048 * Block) + (256 * DM) + (128 * Side) + (Channel).
      0 ≤ Block ≤ 15 ; 0 ≤ DM ≤ 7; 0 ≤ Side ≤ 1; 0 ≤ Channel ≤ 127.
 
-<<<<<<< HEAD
-    """
-
-    #get the value and make sure that we have an int16 number
-    if isinstance(detector_id, u.Quantity):
-        detector_id=np.int16(detector_id.value)
-=======
     :param detector_id: array or astropy quantity object with all the detector ids that a user wants to convert to
         block, dm, side, and channel identifiers
     :return: block, dm, side, channel
@@ -3218,7 +2507,6 @@
     # get the value and make sure that we have an int16 number
     if isinstance(detector_id, u.Quantity):
         detector_id = np.int16(detector_id.value)
->>>>>>> 4e4f13ce
     else:
         detector_id = np.int16(detector_id)
 
@@ -3229,26 +2517,4 @@
     _, channel = np.divmod(det_in_dm, np.int16(128))
     _, side = np.divmod(det_in_dm, np.int16(2))
 
-<<<<<<< HEAD
-    return block, dm, side, channel
-
-
-
-
-
-
-
-
-
-
-
-
-
-
-
-
-
-
-=======
-    return block, dm, side, channel
->>>>>>> 4e4f13ce
+    return block, dm, side, channel