--- conflicted
+++ resolved
@@ -16,18 +16,12 @@
 import numpy as np
 from astropy.io import fits
 
-<<<<<<< HEAD
-from .batlib import dirtest, decompose_det_id
-from .batobservation import BatObservation
-from .batproducts import Lightcurve, Spectrum
-=======
 from .bat_dph import BatDPH
 from .bat_dpi import BatDPI
 from .bat_skyview import BatSkyView
 from .batobservation import BatObservation
 from .batproducts import Lightcurve, Spectrum
 from .tte_data import TimeTaggedEvents
->>>>>>> 4e4f13ce
 
 # for python>3.6
 try:
@@ -37,63 +31,9 @@
     print(err)
 
 
-class TimeTaggedEvents(object):
-    """
-    This class encapsulates the event data that is obtained by the BAT instrument.
-
-    TODO: add methods to add/concatenate event data, plot event data, etc
-    """
-
+class BatEvent(BatObservation):
     def __init__(
             self,
-<<<<<<< HEAD
-            times,
-            detector_id,
-            detx,
-            dety,
-            quality_flag,
-            energy,
-            pulse_height_amplitude,
-            pulse_invariant,
-            mask_weight=None,
-    ):
-        """
-        This initalizes the TimeTaggedEvent class and allows for the data to be accessed easily.
-
-        :param times:
-        :param detector_id:
-        :param detx:
-        :param dety:
-        :param quality_flag:
-        :param energy:
-        :param pulse_height_amplitude:
-        :param pulse_invariant:
-        :param mask_weight:
-        """
-
-        self.time = times
-        self.detector_id = detector_id
-        self.detx = detx
-        self.dety = dety
-        self.quality_flag = quality_flag
-        self.energy = energy
-        self.pha = pulse_height_amplitude
-        self.pi = pulse_invariant
-        self.mask_weight = mask_weight
-
-        # get the block/DM/sandwich/channel info
-        block, dm, side, channel = decompose_det_id(self.data["DET_ID"])
-        self.detector_block = block
-        self.detector_dm = dm
-        self.detector_sand = side
-        self.detector_chan = channel
-
-
-class BatEvent(BatObservation, TimeTaggedEvents):
-    def __init__(
-            self,
-=======
->>>>>>> 4e4f13ce
             obs_id,
             result_dir=None,
             transient_name=None,
@@ -274,15 +214,6 @@
             # get the tdrss coordinates if the file exists
             if len(tdrss_centroid_file) > 0:
                 with fits.open(tdrss_centroid_file[0]) as file:
-<<<<<<< HEAD
-                    tdrss_ra = file[0].header["BRA_OBJ"]
-                    tdrss_dec = file[0].header["BDEC_OBJ"]
-
-            # get info from event file which must exist to get to this point
-            with fits.open(self.event_files) as file:
-                event_ra = file[0].header["RA_OBJ"]
-                event_dec = file[0].header["DEC_OBJ"]
-=======
                     if "deg" in file[0].header.comments["BRA_OBJ"]:
                         tdrss_ra = file[0].header["BRA_OBJ"] * u.deg
                         tdrss_dec = file[0].header["BDEC_OBJ"] * u.deg
@@ -298,7 +229,6 @@
                 else:
                     raise ValueError(
                         "The event file RA/DEC_OBJ does not seem to be in the units of decimal degrees which is not supported.")
->>>>>>> 4e4f13ce
 
             # by default, ra/dec="event" to use the coordinates set here by SDC but can use other coordinates
             if "tdrss" in ra or "tdrss" in dec:
@@ -315,21 +245,13 @@
                 self.ra = event_ra
                 self.dec = event_dec
             else:
-<<<<<<< HEAD
-                if np.isreal(ra) and np.isreal(dec):
-=======
                 if isinstance(ra, u.Quantity) and isinstance(dec, u.Quantity):
->>>>>>> 4e4f13ce
                     self.ra = ra
                     self.dec = dec
                 else:
                     # the ra/dec values must be decimal degrees for the following analysis to work
                     raise ValueError(
-<<<<<<< HEAD
-                        f"The passed values of ra and dec are not decimal degrees. Please set these to appropriate values."
-=======
                         f"The passed values of ra and dec are not astropy unit quantities. Please set these to appropriate values."
->>>>>>> 4e4f13ce
                     )
 
             # see if the RA/DEC that the user wants to use is what is in the event file
@@ -440,14 +362,6 @@
             complete_file = self.result_dir.joinpath(".batevent_complete")
             complete_file.touch()
 
-<<<<<<< HEAD
-            # save the state so we can load things later
-            self.save()
-
-            # Now we can let the user define what they want to do for their light
-            # curves and spctra. Need to determine how to organize this for any source in FOV to be analyzed.
-
-=======
             # Now we can let the user define what they want to do for their light
             # curves, spctra, etc. Need to determine how to organize this for any source in FOV to be analyzed.
 
@@ -461,7 +375,6 @@
             # save the state so we can load things later
             self.save()
 
->>>>>>> 4e4f13ce
         else:
             load_file = Path(load_file).expanduser().resolve()
             self.load(load_file)
@@ -469,34 +382,10 @@
     def _parse_event_file(self):
         """
         This function reads in the data from the event file
-<<<<<<< HEAD
-        :return:
-        """
-
-        self.data = {}
-        with fits.open(self.event_files) as file:
-            data = file[1].data
-            for i in data.columns:
-                self.data[i.name] = u.Quantity(data[i.name], i.unit)
-
-        TimeTaggedEvents.__init__(
-            self,
-            self.data["TIME"],
-            self.data["DET_ID"],
-            self.data["DETX"],
-            self.data["DETY"],
-            self.data["EVENT_FLAGS"],
-            self.data["ENERGY"],
-            self.data["PHA"],
-            self.data["PI"],
-            mask_weight=self.data["MASK_WEIGHT"],
-        )
-=======
         :return: None
         """
 
         self.data = TimeTaggedEvents.from_file(self.event_files)
->>>>>>> 4e4f13ce
 
     def load(self, f):
         """
@@ -516,11 +405,7 @@
         """
         file = self.result_dir.joinpath(
             "batevent.pickle"
-<<<<<<< HEAD
-        )  # os.path.join(self.result_dir, "batsurvey.pickle")
-=======
         )
->>>>>>> 4e4f13ce
         with open(file, "wb") as f:
             pickle.dump(self.__dict__, f, 2)
         print("A save file has been written to %s." % (str(file)))
@@ -532,11 +417,7 @@
 
         The resulting quality mask is placed in the bat/hk/directory with the appropriate observation ID and code=bdqcb
 
-<<<<<<< HEAD
-        This should be taken care of by the SDC but this funciton will document how this can be done incase a detector
-=======
         This should be taken care of by the SDC but this function will document how this can be done incase a detector
->>>>>>> 4e4f13ce
         quality mask has not been created. Have confirmed that the bat/hk/*bdqcb* file is the same as what is outputted
         by the website linked above
 
@@ -669,8 +550,6 @@
 
         return None
 
-<<<<<<< HEAD
-=======
     @property
     def ra(self):
         """The right ascension of the source and the associated weighting assigned to the event file"""
@@ -692,7 +571,6 @@
         self._dec = value
 
     @u.quantity_input(ra=u.deg, dec=u.deg)
->>>>>>> 4e4f13ce
     def apply_mask_weighting(self, ra=None, dec=None):
         """
         This method is meant to apply mask weighting for a source that is located at a certain position on the sky.
@@ -710,21 +588,12 @@
 
         # batmaskwtevt infile=bat/event/sw01116441000bevshsp_uf.evt attitude=auxil/sw01116441000sat.fits.gz detmask=grb.mask ra= dec=
         if ra is None and dec is None:
-<<<<<<< HEAD
-            ra = self.ra
-            dec = self.dec
-        else:
-            # set the new ra/dec values
-            self.ra = ra
-            self.dec = dec
-=======
             ra = self.ra.to(u.deg)
             dec = self.dec.to(u.deg)
         else:
             # set the new ra/dec values
             self.ra = ra.to(u.deg)
             self.dec = dec.to(u.deg)
->>>>>>> 4e4f13ce
 
         # if this attribute is None, we need to define it and create it using the standard naming convention
         if self.auxil_raytracing_file is None:
@@ -738,459 +607,10 @@
             infile=str(self.event_files),
             attitude=str(self.attitude_file),
             detmask=str(self.detector_quality_file),
-<<<<<<< HEAD
-            ra=ra,
-            dec=dec,
-            auxfile=str(temp_auxil_raytracing_file),
-            clobber="YES",
-        )
-        batmaskwtevt_return = self._call_batmaskwtevt(input_dict)
-
-        if batmaskwtevt_return.returncode != 0:
-            raise RuntimeError(
-                f"The call to Heasoft batmaskwtevt failed with message: {batmaskwtevt_return.output}"
-            )
-
-        # modify the event file header with the RA/DEC of the weights that were applied, if they are different
-        with fits.open(self.event_files, mode="update") as file:
-            event_ra = file[0].header["RA_OBJ"]
-            event_dec = file[0].header["DEC_OBJ"]
-            if event_ra != self.ra or event_dec != self.dec:
-                # update the event file RA/DEC_OBJ values everywhere
-                for i in file:
-                    i.header["RA_OBJ"] = self.ra
-                    i.header["DEC_OBJ"] = self.dec
-
-                    # the BAT_RA/BAT_DEC keys have to updated too since this is something
-                    # that the software manual points out should be updated
-                    i.header["BAT_RA"] = self.ra
-                    i.header["BAT_DEC"] = self.dec
-
-            file.flush()
-
-        # reread in the event file data
-        self._parse_event_file()
-
-        # save the file as the attribute if everything else is successful
-        self.auxil_raytracing_file = temp_auxil_raytracing_file
-
-        # TODO how to handle a different auxiliary ray tracing file bieng produced here?
-
-        return None
-
-    @u.quantity_input(timebins=["time"], tstart=["time"], tstop=["time"])
-    def create_lightcurve(
-            self,
-            lc_file=None,
-            timebinalg="uniform",
-            timedelta=np.timedelta64(64, "ms"),
-            tstart=None,
-            tstop=None,
-            timebins=None,
-            T0=None,
-            is_relative=False,
-            energybins=["15-25", "25-50", "50-100", "100-350"],
-            mask_weighting=True,
-            recalc=False,
-    ):
-        """
-        This method returns a lightcurve object which can be manipulated in different energies/timebins. The lightcurve
-        path may be provided, which can be a lightcurve that should be loaded (if created already), or the name of the
-        lightcurve that will be created with the specified energy/time binning. If no lightcurve file name is provided,
-        the method will determine a generic lightcurve name.
-
-        This method allows one to specify different energy/time binnings however since this method returns a Lightcurve
-        class, the resulting Lightcurve class instance can be used to rebin the lightcurve however the user wants. The
-        lightcurve is also saved to the BatEvent.lightcurve attribute when it is created thorugh this method.
-
-        :param lc_file: path object of the lightcurve file that will be read in, if previously calculated,
-            or the location/name of the new lightcurve file that will contain the newly calculated lightcurve.
-        :param timebinalg: a string that can be set to "uniform", "snr", "highsnr", or "bayesian"
-            "uniform" will do a uniform time binning from the specified tmin to tmax with the size of the bin set by
-                the timedelta parameter.
-            "snr" will bin the lightcurve until a maximum snr threshold is achieved, as is specified by the snrthresh parameter,
-                or the width of the timebin becomes the size of timedelta
-            "highsnr" will bin the lightcurve with a minimum bin size specified by the timedelta parameter. Longer
-                timebin widths will be used if the source is not deteted at the snr level specified by the snrthresh parameter
-            "bayesian" will use the battblocks bayesian algorithm to calculate the timebins based off of the energy
-                energy integrated lightcurve with 64 ms time binning. Then the lightcurve will be binned in time to the
-                tiembins determined by the battblocks algorithm. Using this option also allows for the calculation of
-                T90, T50, background time periods, etc if the save_durations parameter =True (more information can
-                be found from the battblocks HEASoft documentation).
-            NOTE: more information can be found by looking at the HEASoft documentation for batbinevt and battblocks
-        :param timedelta: numpy.timedelta64 object denoting the size of the timebinning. This value is used when
-            timebinalg is used in the binning algorithm
-        :param tstart: astropy.units.Quantity denoting the minimum values of the timebin edges that the user would like
-            the lightcurve to be binned into. Units will usually be in seconds for this. The values can be relative to
-            the specified T0. If so, then the T0 needs to be specified andthe is_relative parameter should be True.
-            NOTE: if tmin/tmax are specified then anything passed to the timebins parameter is ignored.
-
-            If the length of tmin is 1 then this denotes the time when the binned lightcurve should start. For this single
-            value, it can also be defined relative to T0. If so, then the T0 needs to be specified and the is_relative parameter
-            should be True.
-
-            NOTE: if tmin/tmax are specified then anything passed to the timebins parameter is ignored.
-        :param tstop: astropy.units.Quantity denoting the maximum values of the timebin edges that the user would like
-            the lightcurve to be binned into. Units will usually be in seconds for this. The values can be relative to
-            the specified T0. If so, then the T0 needs to be specified andthe is_relative parameter should be True.
-            NOTE: if tmin/tmax are specified then anything passed to the timebins parameter is ignored.
-
-            If the length of tmin is 1 then this denotes the time when the binned lightcurve should end. For this single
-            value, it can also be defined relative to T0. If so, then the T0 needs to be specified and the is_relative parameter
-            should be True.
-
-            NOTE: if tmin/tmax are specified then anything passed to the timebins parameter is ignored.
-        :param timebins: astropy.units.Quantity denoting the array of time bin edges. Units will usually be in seconds
-            for this. The values can be relative to the specified T0. If so, then the T0 needs to be specified and
-            the is_relative parameter should be True.
-        :param T0: float or an astropy.units.Quantity object with some tiem of interest (eg trigger time)
-        :param is_relative: Boolean switch denoting if the T0 that is passed in should be added to the
-            timebins/tmin/tmax that were passed in.
-        :param energybins:
-        :param mask_weighting: Boolean to denote if mask weighting should be applied. By default this is set to True,
-            however if a source is out of the BAT field of view the mask weighting will produce a lightcurve of 0 counts.
-            Setting mask_weighting=False in this case ignores the position of the source and allows the pure rates/counts
-            to be calculated.
-        :param recalc: Boolean to denote if the lightcurve specified by lightcurve_file should be recalculated with the
-            specified time/energy binning. See the Lightcurve class for a list of these defaults.
-        :return: Lightcurve class instance
-        """
-        # batbinevt infile=sw00145675000bevshsp_uf.evt.gz outfile=onesec.lc outtype=LC
-        # timedel=1.0 timebinalg=u energybins=15-150
-        # detmask=../hk/sw00145675000bcbdq.hk.gz clobber=YES
-
-        if lc_file is None:
-            if not recalc:
-                # make up a name for the light curve that hasnt been used already in the LC directory
-                lc_files = list(self.result_dir.joinpath("lc").glob("*.lc"))
-                lc_files = [str(i) for i in lc_files]
-                base = "lightcurve_"
-                count = 0
-                while np.any([f"{base}{count}.lc" in t for t in lc_files]):
-                    count += 1
-                lc_file = self.result_dir.joinpath("lc").joinpath(f"{base}{count}.lc")
-            else:
-                lc_files = list(self.result_dir.joinpath("lc").glob("*.lc"))
-                if len(lc_files) == 1:
-                    lc_file = lc_files[0]
-                else:
-                    raise ValueError(
-                        f"There are too many files which meet the criteria to be loaded. Please specify one of {lc_files}."
-                    )
-        else:
-            lc_file = Path(lc_file).expanduser().resolve()
-
-        lc = Lightcurve(
-            lc_file,
-            self.event_files,
-            self.detector_quality_file,
-            recalc=recalc,
-            mask_weighting=mask_weighting,
-        )
-        lc.set_timebins(
-            timebinalg=timebinalg,
-            timedelta=timedelta,
-            tmin=tstart,
-            tmax=tstop,
-            timebins=timebins,
-            is_relative=is_relative,
-            T0=T0,
-        )
-        lc.set_energybins(energybins=energybins)
-
-        self.lightcurve = lc
-
-        return self.lightcurve
-
-    @u.quantity_input(timebins=["time"], tstart=["time"], tstop=["time"])
-    def create_pha(
-            self,
-            pha_file=None,
-            tstart=None,
-            tstop=None,
-            timebins=None,
-            T0=None,
-            is_relative=False,
-            energybins=None,
-            recalc=False,
-            mask_weighting=True,
-            load_upperlims=False,
-    ):
-        """
-        This function creates a pha file that spans a given time range. The pha filename can be specified for a file
-        name that the user wants the created pha file to be saved as or this can be set as None to allow for existing
-        files to be loaded/recreated with a new set of time/energy binings.
-
-        The time bin of the created spectrum can be provided through the tstart and tstop parameters, which should
-        specify the start and stop times of the timebins for which the spectrum can be constructed. Alternatively, the
-        time bin can be specified through the timebins parameter which allows the user to pass in an array of time bin
-        edges. A spectrum will be constructed for each timebin, similarly if an array of values are passed to the tstart
-        and tstop parameters then multiple spectra will be constructed. The time bins can be specified relative to some
-        time of interest, T0, which allows for maximal flexibilty. In this case, the user needs to specify T0 and set
-        is_relative=True.
-
-        The energy bins of the spectrum/spectra can be set, however we recommend leaving this parameter to None to allow
-        for the normal 80 channel spectra to be constructed. Additionally, the spectra can be mask weighted or not, and
-        this is set to be enabled by default.
-
-        This method can load upper limit spectral files (spectra that allow users to construct flux upper limits when
-        sources are not well detected). By default, these files are not loaded.
-
-        The spectrum/spectra get dynamically loaded to the spectrum attribute where the newly created spectrum/spectra
-        replaces what was saved in this attribute. This method also returns the Spectrum object or list of Spectrum
-        objects that is/are created.
-
-        :param pha_file: None, string, or Path object denoting whether a new predetermied filename should be used, or if
-            previous existing files should be loaded or written over (in conjunction with the recalc parameter). The
-            file should end with ".pha". If a string is passed without an abolute filepath then it is assumed that the
-            created pha file should be placed in the pha/ subdirectory  of the results directory
-        :param tstart: astropy Quantity scalar or array denoting the start MET time of timebins that the user would like
-            to create pha files for. A pha file will be created for each time range specified by tstart and tstop. The
-            times can be defined relative to some time of interest which can be specified with the T0 parameter.
-        :param tstop: astropy Quantity scalar or array denoting the end MET time of timebins that the user would like to
-            create pha files for. A pha file will be created for each time range specified by tstart and tstop. The
-            times can be defined relative to some time of interest which can be specified with the T0 parameter.
-        :param timebins: astropy Quantity  array denoting the MET timebin edges that the spectra should be constructed
-            for. The times can be defined relative to some time of interest which can be specified with the T0 parameter
-        :param T0: float or astropy Quantity scalar denoting the time that time bins may be defined relative to
-        :param is_relative: boolean to denote if the specified timebins are relative times with respect to T0
-        :param energybins: None or an array of energy bin edges that the pha files should be created with. None defaults
-            to the 80 channel CALDB energy bins.
-        :param recalc: Boolean to denote if a set of
-        :param mask_weighting: boolean, default True, to denote if the mask weighting should be applied in constructing the pha file.
-        :param load_upperlims: boolean, default False, to denote if any of the upper limit pha files should be loaded
-            from the pha directory within the results directory.
-        :return: Spectrum object or list of Spectrum objects
-        """
-        # batbinevt infile=sw00145675000bevshsp_uf.evt.gz outfile=onesec.lc outtype=PHA
-        # timedel=0.0 timebinalg=u energybins=CALDB
-        # detmask=../hk/sw00145675000bcbdq.hk.gz clobber=YES
-
-        input_tstart = None
-        input_tstop = None
-        # do error checking on tmin/tmax make sure both are defined and that they are the same length
-        if (tstart is None and tstop is not None) or (
-                tstart is None and tstop is not None
-        ):
-            raise ValueError("Both tstart and tstop must be defined.")
-
-        if tstart is not None and tstop is not None:
-            if tstart.size == tstop.size:
-                input_tstart = tstart.copy()
-                input_tstop = tstop.copy()
-
-            # make sure that we can iterate over the times even if the user passed in a single scalar quantity
-            if input_tstart.isscalar:
-                input_tstart = u.Quantity([input_tstart])
-                input_tstop = u.Quantity([input_tstop])
-            else:
-                raise ValueError("Both tstart and tstop must have the same length.")
-
-        # if the timebins is defined, will need to break it up into the tstart and tstop arrays to iterate over
-        if timebins is not None:
-            input_tstart = timebins[:-1]
-            input_tstop = timebins[1:]
-
-        # if we are passing in a number of timebins, the user can pass in a number of pha files to load/create so make
-        # sure that we have the same number of pha_files passed in or that it is None
-        if pha_file is not None and type(pha_file) is not list:
-            pha_file = [pha_file]
-
-        # The user has not specified a set or single pha file to load in or create then we need to determine which ones
-        # to load. By default, we load all of them and dont recalculate anything. If recalc=true, we load all of them
-        # and then they get recalcualted with whatever paramters get passed to the Lightcurve object.
-
-        if pha_file is None:
-            # identify any pha files that may already exist. If there are make a list of them. If not then create a
-            # new set based on the timebins that the user has provided
-            pha_files = [
-                i.name for i in list(self.result_dir.joinpath("pha").glob("*.pha"))
-            ]
-
-            if not load_upperlims:
-                pha_files = [i for i in pha_files if "upperlim" not in i]
-
-            if not recalc:
-                if len(pha_files) > 0:
-                    final_pha_files = [
-                        self.result_dir.joinpath("pha").joinpath(f"{i}")
-                        for i in pha_files
-                    ]
-
-                    # can have some number of pha files that dont correspond to the number of timebins which we dont want to
-                    # handle right now. In the future can create the necessary amount if input_tstart.size > len(pha_files),
-                    # or choose a subset if input_tstart.size < len(pha_files)
-                    if input_tstart is not None and input_tstart.size != len(
-                            final_pha_files
-                    ):
-                        raise ValueError(
-                            "The number of pha files that exist in the pha directory do not match the "
-                            "specified time binning for the creation of spectra when recalc=False. "
-                        )
-
-                    # if the tstart/tstop is None, we need to fill these to iterate over them and load in the pha files
-                    if input_tstart is None:
-                        input_tstart = np.array([None] * len(final_pha_files))
-                        input_tstop = input_tstart
-
-                elif len(pha_files) == 0:
-                    # iterate through the pha files that need to be created
-                    final_pha_files = []
-                    base = "spectrum_"
-                    count = 0
-                    for i in range(input_tstart.size):
-                        final_pha_files.append(
-                            self.result_dir.joinpath("pha").joinpath(
-                                f"{base}{count}.pha"
-                            )
-                        )
-                        count += 1
-
-            else:
-                # list the currently existing pha files
-                final_pha_files = [
-                    self.result_dir.joinpath("pha").joinpath(f"{i}") for i in pha_files
-                ]
-
-                # can have that the input_tstart is None, in which case what are we doing? can have different number of
-                # input_tstart than final_pha_file, then just delete all files in pha
-                # directory for this case
-                if input_tstart is None:
-                    raise ValueError(
-                        "The number of pha files that exist in the pha directory do not match the "
-                        "specified time binning for the creation of spectra when recalc=True. "
-                    )
-
-                if input_tstart is not None and input_tstart.size != len(
-                        final_pha_files
-                ):
-                    warnings.warn(
-                        f"Deleting all files in {self.result_dir.joinpath('pha')} and creating new"
-                        f"pha files for the passed in timebins"
-                    )
-                    dirtest(self.result_dir.joinpath("pha"))
-                    # iterate through the pha files that need to be created
-                    final_pha_files = []
-                    base = "spectrum_"
-                    count = 0
-                    for i in range(input_tstart.size):
-                        final_pha_files.append(
-                            self.result_dir.joinpath("pha").joinpath(
-                                f"{base}{count}.pha"
-                            )
-                        )
-                        count += 1
-
-        else:
-            # if a single file has been specified, assume that is should go in the event/pha directory unless
-            # the user has passed in an absolute file path
-            final_pha_files = [
-                self.result_dir.joinpath("pha").joinpath(f"{i}")
-                if not Path(i).is_absolute()
-                else Path(i).expanduser().resolve()
-                for i in pha_file
-            ]
-
-            # need to see if input_tstart/input_tstop is None. If not None, then need to check that the lengths are the
-            # same
-            if input_tstop is not None and len(pha_file) != input_tstart.size:
-                raise ValueError(
-                    "The number of pha files does not match the number of timebins. Please make sure these are "
-                    "the same length or that pha_files is set to None"
-                )
-
-            # if input_stop/input_start is None, then we need to just set it to be the same length as the final_pha_files
-            # list. this is to get the loop below going.
-            if recalc and input_tstart is None and energybins is None:
-                raise ValueError(
-                    "recalc has been set to True, but there is not sufficient information for rebinning "
-                    f"the following lightcurves {','.join([i.name for i in final_pha_files])}. Please enter"
-                    "information related to a change in timebins or energy bins"
-                )
-
-        spectrum_list = []
-        for i in range(input_tstart.size):
-            spectrum = Spectrum(
-                final_pha_files[i],
-                self.event_files,
-                self.detector_quality_file,
-                self.auxil_raytracing_file,
-                mask_weighting=mask_weighting,
-                recalc=recalc,
-            )
-
-            # need to check about recalculating this if recalc=False
-            if pha_file is None and recalc or pha_file is not None:
-                spectrum.set_timebins(
-                    tmin=input_tstart[i],
-                    tmax=input_tstop[i],
-                    T0=T0,
-                    is_relative=is_relative,
-                )
-                if energybins is not None:
-                    # if energybins is None, then the default energybinning of "CALDB" is used
-                    spectrum.set_energybins(energybins=energybins)
-
-            spectrum_list.append(spectrum)
-
-        # save the spectrum list as an attribute, if there is one spectrum then index it appropriately
-        if len(spectrum_list) == 1:
-            self.spectrum = spectrum_list[0]
-        else:
-            self.spectrum = spectrum_list
-
-        return self.spectrum
-
-    def create_dph(
-            self,
-            dph_file=None,
-            tstart=None,
-            tstop=None,
-            timebins=None,
-            T0=None,
-            is_relative=False,
-            energybins=None,
-            recalc=False,
-            mask_weighting=True,
-    ):
-        """
-        This method creates a detector plane histogram.
-
-        :return:
-        """
-
-        raise NotImplementedError("Creating the DPH has not yet been implemented.")
-
-        return None
-
-    def create_dpi(self, **kwargs):
-        """
-        This method creates and returns a detector plane image.
-
-        :param kwargs:
-        :return:
-        """
-
-        raise NotImplementedError("Creating the DPI has not yet been implemented.")
-
-        return None
-
-    def create_sky_image(self, **kwargs):
-        """
-        This method returns a sky image
-
-        :param kwargs:
-        :return:
-        """
-
-        raise NotImplementedError(
-            "Creating the sky image has not yet been implemented."
-=======
             ra=ra.value,
             dec=dec.value,
             auxfile=str(temp_auxil_raytracing_file),
             clobber="YES",
->>>>>>> 4e4f13ce
         )
         batmaskwtevt_return = self._call_batmaskwtevt(input_dict)
 
